--- conflicted
+++ resolved
@@ -26,7 +26,7 @@
 import org.jetbrains.jet.lang.resolve.LazyTopDownAnalyzer;
 import org.jetbrains.jet.lang.resolve.MutablePackageFragmentProvider;
 import org.jetbrains.jet.lang.resolve.java.JavaDescriptorResolver;
-import org.jetbrains.jet.lang.resolve.kotlin.DescriptorDeserializers;
+import org.jetbrains.jet.lang.resolve.kotlin.DeserializationGlobalContextForJava;
 import org.jetbrains.jet.lang.resolve.java.JavaClassFinderImpl;
 import org.jetbrains.jet.lang.resolve.java.resolver.TraceBasedExternalSignatureResolver;
 import org.jetbrains.jet.lang.resolve.java.resolver.TraceBasedJavaResolverCache;
@@ -66,13 +66,8 @@
 import org.jetbrains.jet.lang.resolve.java.lazy.LazyJavaPackageFragmentProvider;
 import org.jetbrains.jet.lang.resolve.java.lazy.GlobalJavaResolverContext;
 import org.jetbrains.jet.lang.resolve.kotlin.DeserializedDescriptorResolver;
-<<<<<<< HEAD
-import org.jetbrains.jet.lang.resolve.kotlin.AnnotationDescriptorDeserializer;
-=======
-import org.jetbrains.jet.lang.resolve.kotlin.DeserializationGlobalContextForJava;
 import org.jetbrains.jet.lang.resolve.kotlin.JavaDescriptorFinder;
 import org.jetbrains.jet.lang.resolve.kotlin.AnnotationDescriptorLoader;
->>>>>>> 209315ba
 import org.jetbrains.jet.lang.resolve.kotlin.DescriptorDeserializersStorage;
 import org.jetbrains.jet.lang.resolve.kotlin.ConstantDescriptorLoader;
 import org.jetbrains.annotations.NotNull;
@@ -92,7 +87,7 @@
     private final LazyTopDownAnalyzer lazyTopDownAnalyzer;
     private final MutablePackageFragmentProvider mutablePackageFragmentProvider;
     private final JavaDescriptorResolver javaDescriptorResolver;
-    private final DescriptorDeserializers descriptorDeserializers;
+    private final DeserializationGlobalContextForJava deserializationGlobalContextForJava;
     private final JavaClassFinderImpl javaClassFinder;
     private final TraceBasedExternalSignatureResolver traceBasedExternalSignatureResolver;
     private final TraceBasedJavaResolverCache traceBasedJavaResolverCache;
@@ -132,13 +127,8 @@
     private final LazyJavaPackageFragmentProvider lazyJavaPackageFragmentProvider;
     private final GlobalJavaResolverContext globalJavaResolverContext;
     private final DeserializedDescriptorResolver deserializedDescriptorResolver;
-<<<<<<< HEAD
-    private final AnnotationDescriptorDeserializer annotationDescriptorDeserializer;
-=======
-    private final DeserializationGlobalContextForJava deserializationGlobalContextForJava;
     private final JavaDescriptorFinder javaDescriptorFinder;
     private final AnnotationDescriptorLoader annotationDescriptorLoader;
->>>>>>> 209315ba
     private final DescriptorDeserializersStorage descriptorDeserializersStorage;
     private final ConstantDescriptorLoader constantDescriptorLoader;
     
@@ -169,7 +159,10 @@
         this.globalJavaResolverContext = new GlobalJavaResolverContext(storageManager, javaClassFinder, virtualFileFinder, deserializedDescriptorResolver, psiBasedExternalAnnotationResolver, traceBasedExternalSignatureResolver, traceBasedErrorReporter, psiBasedMethodSignatureChecker, traceBasedJavaResolverCache, javaPropertyInitializerEvaluator);
         this.lazyJavaPackageFragmentProvider = new LazyJavaPackageFragmentProvider(globalJavaResolverContext, getModuleDescriptor());
         this.javaDescriptorResolver = new JavaDescriptorResolver(lazyJavaPackageFragmentProvider, getModuleDescriptor());
-        this.descriptorDeserializers = new DescriptorDeserializers();
+        this.javaDescriptorFinder = new JavaDescriptorFinder(getJavaDescriptorResolver(), lazyJavaPackageFragmentProvider);
+        this.annotationDescriptorLoader = new AnnotationDescriptorLoader();
+        this.constantDescriptorLoader = new ConstantDescriptorLoader();
+        this.deserializationGlobalContextForJava = new DeserializationGlobalContextForJava(storageManager, javaDescriptorFinder, annotationDescriptorLoader, constantDescriptorLoader, lazyJavaPackageFragmentProvider);
         this.bodyResolver = new BodyResolver();
         this.annotationResolver = new AnnotationResolver();
         this.callResolver = new CallResolver();
@@ -197,15 +190,7 @@
         this.overloadResolver = new OverloadResolver();
         this.overrideResolver = new OverrideResolver();
         this.typeHierarchyResolver = new TypeHierarchyResolver();
-<<<<<<< HEAD
-        this.annotationDescriptorDeserializer = new AnnotationDescriptorDeserializer();
-=======
         this.scriptHeaderResolver = new ScriptHeaderResolver();
-        this.javaDescriptorFinder = new JavaDescriptorFinder(getJavaDescriptorResolver(), lazyJavaPackageFragmentProvider);
-        this.annotationDescriptorLoader = new AnnotationDescriptorLoader();
-        this.constantDescriptorLoader = new ConstantDescriptorLoader();
-        this.deserializationGlobalContextForJava = new DeserializationGlobalContextForJava(storageManager, javaDescriptorFinder, annotationDescriptorLoader, constantDescriptorLoader, lazyJavaPackageFragmentProvider, memberFilter);
->>>>>>> 209315ba
         this.descriptorDeserializersStorage = new DescriptorDeserializersStorage(storageManager);
 
         this.topDownAnalyzer.setBodyResolver(bodyResolver);
@@ -226,9 +211,6 @@
         this.lazyTopDownAnalyzer.setOverrideResolver(overrideResolver);
         this.lazyTopDownAnalyzer.setTrace(bindingTrace);
 
-        this.descriptorDeserializers.setAnnotationDescriptorDeserializer(annotationDescriptorDeserializer);
-        this.descriptorDeserializers.setConstantDescriptorDeserializer(constantDescriptorDeserializer);
-
         javaClassFinder.setProject(project);
 
         traceBasedExternalSignatureResolver.setExternalAnnotationResolver(psiBasedExternalAnnotationResolver);
@@ -333,18 +315,6 @@
         typeHierarchyResolver.setScriptHeaderResolver(scriptHeaderResolver);
         typeHierarchyResolver.setTrace(bindingTrace);
 
-<<<<<<< HEAD
-        deserializedDescriptorResolver.setDeserializers(descriptorDeserializers);
-        deserializedDescriptorResolver.setErrorReporter(traceBasedErrorReporter);
-        deserializedDescriptorResolver.setJavaDescriptorResolver(javaDescriptorResolver);
-        deserializedDescriptorResolver.setJavaPackageFragmentProvider(lazyJavaPackageFragmentProvider);
-        deserializedDescriptorResolver.setStorageManager(storageManager);
-
-        annotationDescriptorDeserializer.setClassResolver(javaDescriptorResolver);
-        annotationDescriptorDeserializer.setErrorReporter(traceBasedErrorReporter);
-        annotationDescriptorDeserializer.setKotlinClassFinder(virtualFileFinder);
-        annotationDescriptorDeserializer.setStorage(descriptorDeserializersStorage);
-=======
         scriptHeaderResolver.setPackageFragmentProvider(mutablePackageFragmentProvider);
         scriptHeaderResolver.setTrace(bindingTrace);
 
@@ -355,7 +325,6 @@
         annotationDescriptorLoader.setErrorReporter(traceBasedErrorReporter);
         annotationDescriptorLoader.setKotlinClassFinder(virtualFileFinder);
         annotationDescriptorLoader.setStorage(descriptorDeserializersStorage);
->>>>>>> 209315ba
 
         descriptorDeserializersStorage.setClassResolver(javaDescriptorResolver);
         descriptorDeserializersStorage.setErrorReporter(traceBasedErrorReporter);
@@ -389,8 +358,8 @@
         return this.javaDescriptorResolver;
     }
     
-    public DescriptorDeserializers getDescriptorDeserializers() {
-        return this.descriptorDeserializers;
+    public DeserializationGlobalContextForJava getDeserializationGlobalContextForJava() {
+        return this.deserializationGlobalContextForJava;
     }
     
 }