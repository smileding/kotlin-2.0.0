/*
 * Copyright 2010-2021 JetBrains s.r.o. and Kotlin Programming Language contributors.
 * Use of this source code is governed by the Apache 2.0 license that can be found in the license/LICENSE.txt file.
 */

package org.jetbrains.kotlin.fir.analysis.checkers.declaration

import org.jetbrains.kotlin.descriptors.ClassKind
import org.jetbrains.kotlin.descriptors.Modality
import org.jetbrains.kotlin.fir.FirSession
import org.jetbrains.kotlin.fir.analysis.checkers.context.CheckerContext
import org.jetbrains.kotlin.fir.analysis.checkers.modality
import org.jetbrains.kotlin.fir.containingClass
import org.jetbrains.kotlin.fir.containingClassForStaticMemberAttr
import org.jetbrains.kotlin.fir.declarations.*
import org.jetbrains.kotlin.fir.declarations.utils.*
import org.jetbrains.kotlin.fir.resolve.toFirRegularClassSymbol
import org.jetbrains.kotlin.fir.symbols.FirBasedSymbol
import org.jetbrains.kotlin.fir.symbols.impl.*
import org.jetbrains.kotlin.fir.types.classId
import org.jetbrains.kotlin.fir.types.coneType
import org.jetbrains.kotlin.fir.types.isBoolean
import org.jetbrains.kotlin.fir.types.isNullableAny
import org.jetbrains.kotlin.util.OperatorNameConventions

internal fun isInsideExpectClass(containingClass: FirClass, context: CheckerContext): Boolean {
    return isInsideSpecificClass(containingClass, context) { klass -> klass is FirRegularClass && klass.isExpect }
}

internal fun isInsideExternalClass(containingClass: FirClass, context: CheckerContext): Boolean {
    return isInsideSpecificClass(containingClass, context) { klass -> klass is FirRegularClass && klass.isExternal }
}

// Note that the class that contains the currently visiting declaration will *not* be in the context's containing declarations *yet*.
private inline fun isInsideSpecificClass(
    containingClass: FirClass,
    context: CheckerContext,
    predicate: (FirClass) -> Boolean
): Boolean {
    return predicate.invoke(containingClass) ||
            context.containingDeclarations.asReversed().any { it is FirRegularClass && predicate.invoke(it) }
}

internal fun FirMemberDeclaration.isEffectivelyFinal(context: CheckerContext): Boolean {
    if (this.isFinal) return true
    val containingClass = context.containingDeclarations.lastOrNull() as? FirRegularClass ?: return true
    if (containingClass.isEnumClass) {
        // Enum class has enum entries and hence is not considered final.
        return false
    }
    return containingClass.isFinal
}

internal fun FirMemberDeclaration.isEffectivelyExpect(
    containingClass: FirClass?,
    context: CheckerContext,
): Boolean {
    if (this.isExpect) return true

    return containingClass != null && isInsideExpectClass(containingClass, context)
}

internal fun FirMemberDeclaration.isEffectivelyExternal(
    containingClass: FirClass?,
    context: CheckerContext,
): Boolean {
    if (this.isExternal) return true

    if (this is FirPropertyAccessor) {
        // Check containing property
        val property = context.containingDeclarations.last() as FirProperty
        return property.isEffectivelyExternal(containingClass, context)
    }

    if (this is FirProperty) {
        // Property is effectively external if all accessors are external
        if (getter?.isExternal == true && (!isVar || setter?.isExternal == true)) {
            return true
        }
    }

    return containingClass != null && isInsideExternalClass(containingClass, context)
}

internal val FirClass.canHaveOpenMembers: Boolean get() = modality() != Modality.FINAL || classKind == ClassKind.ENUM_CLASS

internal val FirDeclaration.isEnumEntryInitializer: Boolean
    get() {
        if (this !is FirConstructor || !this.isPrimary) return false
        return (containingClassForStaticMemberAttr as? ConeClassLookupTagWithFixedSymbol)?.symbol?.classKind == ClassKind.ENUM_ENTRY
    }

// contract: returns(true) implies (this is FirMemberDeclaration<*>)
val FirDeclaration.isLocalMember: Boolean
    get() = symbol.isLocalMember

internal val FirBasedSymbol<*>.isLocalMember: Boolean
    get() = when (this) {
        is FirPropertySymbol -> this.isLocal
        is FirRegularClassSymbol -> this.isLocal
        is FirNamedFunctionSymbol -> this.isLocal
        else -> false
    }

internal val FirCallableDeclaration.isExtensionMember: Boolean
    get() = symbol.isExtensionMember

internal val FirCallableSymbol<*>.isExtensionMember: Boolean
    get() = resolvedReceiverTypeRef != null && dispatchReceiverType != null

<<<<<<< HEAD
fun FirClassSymbol<*>.primaryConstructorSymbol(): FirConstructorSymbol? {
    for (declarationSymbol in this.declarationSymbols) {
        if (declarationSymbol is FirConstructorSymbol && declarationSymbol.isPrimary) {
            return declarationSymbol
        }
    }
    return null
}

=======
>>>>>>> 6a60a794
fun FirSimpleFunction.isTypedEqualsInInlineClass(session: FirSession): Boolean =
    containingClass()?.toFirRegularClassSymbol(session)?.run {
        this@isTypedEqualsInInlineClass.name == OperatorNameConventions.EQUALS
                && this@isTypedEqualsInInlineClass.returnTypeRef.isBoolean
                && isInline
                && this@isTypedEqualsInInlineClass.valueParameters.size == 1
                && this@isTypedEqualsInInlineClass.valueParameters[0].returnTypeRef.coneType.classId == classId
    } ?: false

fun FirSimpleFunction.overridesEqualsFromAny(): Boolean {
    return name == OperatorNameConventions.EQUALS && returnTypeRef.isBoolean
            && valueParameters.size == 1 && valueParameters[0].returnTypeRef.isNullableAny
}<|MERGE_RESOLUTION|>--- conflicted
+++ resolved
@@ -108,18 +108,6 @@
 internal val FirCallableSymbol<*>.isExtensionMember: Boolean
     get() = resolvedReceiverTypeRef != null && dispatchReceiverType != null
 
-<<<<<<< HEAD
-fun FirClassSymbol<*>.primaryConstructorSymbol(): FirConstructorSymbol? {
-    for (declarationSymbol in this.declarationSymbols) {
-        if (declarationSymbol is FirConstructorSymbol && declarationSymbol.isPrimary) {
-            return declarationSymbol
-        }
-    }
-    return null
-}
-
-=======
->>>>>>> 6a60a794
 fun FirSimpleFunction.isTypedEqualsInInlineClass(session: FirSession): Boolean =
     containingClass()?.toFirRegularClassSymbol(session)?.run {
         this@isTypedEqualsInInlineClass.name == OperatorNameConventions.EQUALS
@@ -132,4 +120,12 @@
 fun FirSimpleFunction.overridesEqualsFromAny(): Boolean {
     return name == OperatorNameConventions.EQUALS && returnTypeRef.isBoolean
             && valueParameters.size == 1 && valueParameters[0].returnTypeRef.isNullableAny
+}
+fun FirClassSymbol<*>.primaryConstructorSymbol(): FirConstructorSymbol? {
+    for (declarationSymbol in this.declarationSymbols) {
+        if (declarationSymbol is FirConstructorSymbol && declarationSymbol.isPrimary) {
+            return declarationSymbol
+        }
+    }
+    return null
 }