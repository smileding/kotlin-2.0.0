<idea-plugin version="2" url="http://kotlinlang.org" xmlns:xi="http://www.w3.org/2001/XInclude">
    <id>org.jetbrains.kotlin</id>

  <name>Kotlin</name>
  <description>Kotlin language support</description>
  <version>@snapshot@</version>
  <vendor url="http://www.jetbrains.com">JetBrains s.r.o.</vendor>

<<<<<<< HEAD
  <idea-version since-build="140.2683" until-build="140.9999"/>
=======
  <!-- Run replicateIdeaVersions Ant task after changing the versions. -->
  <idea-version since-build="141.2" until-build="141.9999"/>
>>>>>>> a34e15e1

  <depends optional="true" config-file="junit.xml">JUnit</depends>
  <depends optional="true" config-file="gradle.xml">org.jetbrains.plugins.gradle</depends>
  <depends optional="true" config-file="maven.xml">org.jetbrains.idea.maven</depends>
  <depends optional="true" config-file="testng-j.xml">TestNG-J</depends>
  <depends optional="true" config-file="kotlin-copyright.xml">com.intellij.copyright</depends>
  <depends optional="true" config-file="javaScriptDebug.xml">JavaScriptDebugger</depends>
  <depends optional="true" config-file="android.xml">org.jetbrains.android</depends>
  <depends optional="true" config-file="coverage.xml">Coverage</depends>

  <project-components>
    <component>
      <implementation-class>org.jetbrains.kotlin.idea.compiler.JetCompilerManager</implementation-class>
    </component>
    <component>
      <implementation-class>org.jetbrains.kotlin.idea.references.BuiltInsReferenceResolver</implementation-class>
    </component>
    <component>
      <implementation-class>org.jetbrains.kotlin.idea.versions.OutdatedKotlinRuntimeNotification</implementation-class>
    </component>
    <component>
      <implementation-class>org.jetbrains.kotlin.idea.configuration.ui.NonConfiguredKotlinProjectComponent</implementation-class>
    </component>
    <component>
      <implementation-class>org.jetbrains.kotlin.idea.ktSignature.KotlinSignatureInJavaMarkerUpdater</implementation-class>
    </component>
    <component>
      <implementation-class>org.jetbrains.kotlin.idea.configuration.ui.AbsentJdkAnnotationsComponent</implementation-class>
    </component>
  </project-components>

 <application-components>
   <component>
     <implementation-class>org.jetbrains.kotlin.idea.PluginStartupComponent</implementation-class>
   </component>

   <component>
     <implementation-class>org.jetbrains.kotlin.idea.versions.KotlinUpdatePluginComponent</implementation-class>
   </component>
 </application-components>

  <module-components>
    <component>
      <implementation-class>org.jetbrains.kotlin.idea.project.K2JSModuleComponent</implementation-class>
    </component>
  </module-components>

  <actions>
    <action id="Kotlin.NewFile" class="org.jetbrains.kotlin.idea.actions.NewKotlinFileAction">
      <add-to-group group-id="NewGroup" anchor="before" relative-to-action="NewFromTemplate"/>
    </action>

    <action id="ShowKotlinExpressionType" class="org.jetbrains.kotlin.idea.actions.ShowExpressionTypeAction"
            text="Show Expression Type">
      <keyboard-shortcut keymap="$default" first-keystroke="alt EQUALS"/>

      <keyboard-shortcut keymap="Mac OS X" first-keystroke="control shift P"/>
      <keyboard-shortcut keymap="Mac OS X" first-keystroke="alt EQUALS" remove="true"/>

      <keyboard-shortcut keymap="Mac OS X 10.5+" first-keystroke="control shift P"/>
      <keyboard-shortcut keymap="Mac OS X 10.5+" first-keystroke="alt EQUALS" remove="true"/>
      <add-to-group group-id="CodeEditorViewGroup" anchor="last"/>
    </action>
    <action id="ConvertJavaToKotlin" class="org.jetbrains.kotlin.idea.actions.JavaToKotlinAction"
            text="Convert Java File to Kotlin File">
      <keyboard-shortcut keymap="$default" first-keystroke="control alt shift J"/>
      <add-to-group group-id="CodeMenu" anchor="last"/>
    </action>

    <group id="EditorGutterKotlinPopupMenu">
      <action id="ShowKotlinSignatures" class="org.jetbrains.kotlin.idea.ktSignature.ShowKotlinSignaturesAction"/>
      <add-to-group group-id="EditorGutterPopupMenu" anchor="last"/>
    </group>

    <group id="KotlinToolsGroup" popup="true" text="Kotlin" icon="/org/jetbrains/kotlin/idea/icons/kotlin13.png"
           class="org.jetbrains.kotlin.idea.actions.KotlinActionGroup">
      <add-to-group group-id="ToolsMenu" anchor="last"/>
    </group>

    <action id="ConfigureKotlinInProject" class="org.jetbrains.kotlin.idea.actions.ConfigureKotlinJavaInProjectAction"
            text="Configure Kotlin in Project">
      <add-to-group group-id="KotlinToolsGroup"/>
    </action>

    <action id="ConfigureKotlinJsInProject" class="org.jetbrains.kotlin.idea.actions.ConfigureKotlinJsInProjectAction"
            text="Configure Kotlin (JavaScript) in Project">
      <add-to-group group-id="KotlinToolsGroup"/>
    </action>

    <action id="ExtractFunction" class="org.jetbrains.kotlin.idea.refactoring.introduce.extractFunction.ExtractFunctionAction"
            text="Extract _Function..." use-shortcut-of="ExtractMethod">
      <add-to-group group-id="IntroduceActionsGroup" anchor="after" relative-to-action="ExtractMethod"/>
    </action>

    <action id="IntroduceProperty" class="org.jetbrains.kotlin.idea.refactoring.introduce.introduceVariable.IntroducePropertyAction"
            text="Introduce _Property..." use-shortcut-of="IntroduceField">
        <add-to-group group-id="IntroduceActionsGroup" anchor="after" relative-to-action="IntroduceField"/>
    </action>

    <action id="CopyAsDiagnosticTest" class="org.jetbrains.kotlin.idea.actions.internal.CopyAsDiagnosticTestAction"
            text="Copy Current File As Diagnostic Test">
      <keyboard-shortcut keymap="$default" first-keystroke="control alt shift T"/>
      <add-to-group group-id="KotlinToolsGroup" anchor="last"/>
    </action>

    <action id="CheckPartialBodyResolve" class="org.jetbrains.kotlin.idea.actions.internal.CheckPartialBodyResolveAction"
          text="Check Partial Body Resolve">
      <add-to-group group-id="KotlinToolsGroup" anchor="last"/>
    </action>

    <action id="FindImplicitNothingAction" class="org.jetbrains.kotlin.idea.actions.internal.FindImplicitNothingAction"
          text="Find Implicit Nothing Calls">
      <add-to-group group-id="KotlinToolsGroup" anchor="last"/>
    </action>

    <action id="KotlinInternalMode" class="org.jetbrains.kotlin.idea.actions.internal.KotlinInternalModeToggleAction">
      <add-to-group group-id="KotlinToolsGroup" anchor="last"/>
    </action>

    <action id="CreateIncrementalCompilationBackup" class="org.jetbrains.kotlin.idea.internal.makeBackup.CreateIncrementalCompilationBackup">
      <add-to-group group-id="KotlinToolsGroup" anchor="last"/>
    </action>

    <action id="ExtractFunctionToScope" class="org.jetbrains.kotlin.idea.refactoring.introduce.extractFunction.ExtractFunctionToScopeAction"
            text="Extract Function to _Scope...">
      <keyboard-shortcut keymap="$default" first-keystroke="control alt shift M"/>
      <add-to-group group-id="IntroduceActionsGroup" anchor="after" relative-to-action="ExtractFunction"/>
    </action>
  </actions>

  <extensions defaultExtensionNs="com.intellij">
    <applicationService serviceInterface="org.jetbrains.kotlin.psi.stubs.elements.StubIndexService"
                        serviceImplementation="org.jetbrains.kotlin.idea.stubindex.StubIndexServiceImpl"/>

    <applicationService serviceInterface="org.jetbrains.kotlin.load.kotlin.KotlinBinaryClassCache"
                        serviceImplementation="org.jetbrains.kotlin.load.kotlin.KotlinBinaryClassCache"/>

    <applicationService serviceInterface="org.jetbrains.kotlin.idea.configuration.JetModuleTypeManager"
                        serviceImplementation="org.jetbrains.kotlin.idea.JetModuleTypeManagerImpl"/>

    <projectService serviceInterface="org.jetbrains.kotlin.idea.util.ImportInsertHelper"
                        serviceImplementation="org.jetbrains.kotlin.util.ImportInsertHelperImpl"/>

    <applicationService serviceInterface="org.jetbrains.kotlin.psi.KotlinDeclarationNavigationPolicy"
                        serviceImplementation="org.jetbrains.kotlin.idea.decompiler.navigation.KotlinDeclarationNavigationPolicyImpl"/>

    <projectService serviceInterface="org.jetbrains.kotlin.idea.caches.resolve.KotlinCacheService"
                    serviceImplementation="org.jetbrains.kotlin.idea.caches.resolve.KotlinCacheService"/>

    <projectService serviceInterface="org.jetbrains.kotlin.load.kotlin.VirtualFileFinderFactory"
                    serviceImplementation="org.jetbrains.kotlin.idea.vfilefinder.IDEVirtualFileFinderFactory"/>

    <projectService serviceInterface="org.jetbrains.kotlin.asJava.LightClassGenerationSupport"
                    serviceImplementation="org.jetbrains.kotlin.idea.caches.resolve.IDELightClassGenerationSupport"/>

    <projectService serviceInterface="org.jetbrains.kotlin.resolve.CodeAnalyzerInitializer"
                      serviceImplementation="org.jetbrains.kotlin.resolve.DummyCodeAnalyzerInitializer"/>

    <projectService serviceInterface="org.jetbrains.kotlin.parsing.JetScriptDefinitionProvider"
                    serviceImplementation="org.jetbrains.kotlin.parsing.JetScriptDefinitionProvider"/>

    <projectService serviceInterface="org.jetbrains.kotlin.idea.configuration.ModuleTypeCacheManager"
                    serviceImplementation="org.jetbrains.kotlin.idea.configuration.ModuleTypeCacheManager"/>

    <projectService serviceInterface="org.jetbrains.kotlin.idea.compiler.configuration.KotlinCommonCompilerArgumentsHolder"
                    serviceImplementation="org.jetbrains.kotlin.idea.compiler.configuration.KotlinCommonCompilerArgumentsHolder"/>

    <projectService serviceInterface="org.jetbrains.kotlin.idea.compiler.configuration.Kotlin2JvmCompilerArgumentsHolder"
                    serviceImplementation="org.jetbrains.kotlin.idea.compiler.configuration.Kotlin2JvmCompilerArgumentsHolder"/>

    <projectService serviceInterface="org.jetbrains.kotlin.idea.compiler.configuration.Kotlin2JsCompilerArgumentsHolder"
                    serviceImplementation="org.jetbrains.kotlin.idea.compiler.configuration.Kotlin2JsCompilerArgumentsHolder"/>

    <projectService serviceInterface="org.jetbrains.kotlin.idea.compiler.configuration.KotlinCompilerSettings"
                    serviceImplementation="org.jetbrains.kotlin.idea.compiler.configuration.KotlinCompilerSettings"/>

    <projectService serviceImplementation="org.jetbrains.kotlin.idea.compiler.configuration.KotlinCompilerWorkspaceSettings"/>

    <projectService serviceInterface="org.jetbrains.kotlin.asJava.KotlinLightClassForPackage$FileStubCache"
                    serviceImplementation="org.jetbrains.kotlin.asJava.KotlinLightClassForPackage$FileStubCache"/>

    <projectService serviceInterface="org.jetbrains.kotlin.idea.debugger.evaluate.KotlinEvaluateExpressionCache"
                    serviceImplementation="org.jetbrains.kotlin.idea.debugger.evaluate.KotlinEvaluateExpressionCache"/>

    <projectService serviceInterface="org.jetbrains.kotlin.resolve.lazy.declarations.DeclarationProviderFactoryService"
                    serviceImplementation="org.jetbrains.kotlin.idea.stubindex.resolve.PluginDeclarationProviderFactoryService"/>

    <projectService serviceInterface="org.jetbrains.kotlin.idea.stubindex.SubpackagesIndexService"
                    serviceImplementation="org.jetbrains.kotlin.idea.stubindex.SubpackagesIndexService"/>

    <projectService serviceInterface="org.jetbrains.kotlin.idea.caches.resolve.LibraryModificationTracker"
                    serviceImplementation="org.jetbrains.kotlin.idea.caches.resolve.LibraryModificationTracker"/>

    <projectService serviceInterface="org.jetbrains.kotlin.resolve.jvm.KotlinJavaPsiFacade"
                    serviceImplementation="org.jetbrains.kotlin.resolve.jvm.KotlinJavaPsiFacade"/>

    <errorHandler implementation="org.jetbrains.kotlin.idea.reporter.KotlinReportSubmitter"/>

    <internalFileTemplate name="Kotlin File"/>
    <internalFileTemplate name="Kotlin Class"/>
    <internalFileTemplate name="Kotlin Enum"/>
    <internalFileTemplate name="Kotlin Trait"/>

    <gotoSymbolContributor implementation="org.jetbrains.kotlin.idea.caches.JetGotoSymbolContributor"/>
    <gotoClassContributor implementation="org.jetbrains.kotlin.idea.caches.JetGotoClassContributor"/>
    <lang.importOptimizer language="jet" implementationClass="org.jetbrains.kotlin.idea.imports.KotlinImportOptimizer"/>

    <fileTypeFactory implementation="org.jetbrains.kotlin.idea.JetFileFactory"/>

    <compileServer.plugin classpath="jps/kotlin-jps-plugin.jar;kotlin-runtime.jar;kotlin-plugin.jar"/>
    <compiler.task execute="BEFORE" implementation="org.jetbrains.kotlin.idea.internal.makeBackup.MakeBackupCompileTask"/>
    <buildProcess.parametersProvider implementation="org.jetbrains.kotlin.idea.compiler.configuration.KotlinBuildProcessParametersProvider"/>

    <lang.syntaxHighlighterFactory key="jet" implementationClass="org.jetbrains.kotlin.idea.highlighter.JetSyntaxHighlighterFactory"/>
    <lang.braceMatcher language="jet" implementationClass="org.jetbrains.kotlin.idea.JetPairMatcher"/>
    <lang.parserDefinition language="jet" implementationClass="org.jetbrains.kotlin.parsing.JetParserDefinition"/>
    <lang.commenter language="jet" implementationClass="org.jetbrains.kotlin.idea.JetCommenter"/>
    <lang.psiStructureViewFactory language="jet" implementationClass="org.jetbrains.kotlin.idea.structureView.JetStructureViewFactory"/>
    <structureViewBuilder order="first" key="CLASS" factoryClass="org.jetbrains.kotlin.idea.structureView.JetClsStructureViewBuilderProvider"/>

    <lang.foldingBuilder language="jet" implementationClass="org.jetbrains.kotlin.idea.JetFoldingBuilder"/>
    <lang.formatter language="jet" implementationClass="org.jetbrains.kotlin.idea.formatter.JetFormattingModelBuilder"/>
    <lang.findUsagesProvider language="jet" implementationClass="org.jetbrains.kotlin.idea.findUsages.JetFindUsagesProvider"/>
    <lang.elementManipulator forClass="org.jetbrains.kotlin.psi.JetStringTemplateExpression"
                             implementationClass="org.jetbrains.kotlin.psi.psiUtil.JetStringTemplateExpressionManipulator"/>
    <fileStructureGroupRuleProvider implementation="org.jetbrains.kotlin.idea.findUsages.KotlinDeclarationGroupRuleProvider"/>
    <importFilteringRule implementation="org.jetbrains.kotlin.idea.findUsages.JetImportFilteringRule"/>
    <lang.refactoringSupport language="jet" implementationClass="org.jetbrains.kotlin.idea.refactoring.JetRefactoringSupportProvider"/>
    <lang.surroundDescriptor language="jet"
                             implementationClass="org.jetbrains.kotlin.idea.codeInsight.surroundWith.expression.KotlinExpressionSurroundDescriptor"/>
    <lang.surroundDescriptor language="jet"
                             implementationClass="org.jetbrains.kotlin.idea.codeInsight.surroundWith.statement.KotlinStatementSurroundDescriptor"/>
    <lang.unwrapDescriptor language="jet" implementationClass="org.jetbrains.kotlin.idea.codeInsight.unwrap.KotlinUnwrapDescriptor"/>
    <quoteHandler fileType="Kotlin" className="org.jetbrains.kotlin.idea.editor.KotlinQuoteHandler"/>
    <refactoring.helper implementation="org.jetbrains.kotlin.idea.codeInsight.KotlinShortenReferencesRefactoringHelper"/>
    <refactoring.moveHandler
        id="kotlin.moveFilesOrDirectories"
        implementation="org.jetbrains.kotlin.idea.refactoring.move.moveFilesOrDirectories.KotlinMoveFilesOrDirectoriesHandler"/>
    <refactoring.moveHandler
        id="kotlin.moveTopLevelDeclarations"
        implementation="org.jetbrains.kotlin.idea.refactoring.move.moveTopLevelDeclarations.MoveKotlinTopLevelDeclarationsHandler"
        order="before kotlin.moveFilesOrDirectories"/>
    <moveFileHandler implementation="org.jetbrains.kotlin.idea.refactoring.move.moveFilesOrDirectories.MoveKotlinFileHandler" />
    <refactoring.moveInnerClassUsagesHandler
        implementationClass="org.jetbrains.kotlin.idea.refactoring.move.MoveJavaInnerClassKotlinUsagesHandler"
        language="jet" />
    <refactoring.copyHandler implementation="org.jetbrains.kotlin.idea.refactoring.copy.JetCopyClassHandler"/>
    <refactoring.changeSignatureUsageProcessor implementation="org.jetbrains.kotlin.idea.refactoring.changeSignature.JetChangeSignatureUsageProcessor"/>
    <inlineActionHandler implementation="org.jetbrains.kotlin.idea.refactoring.inline.KotlinInlineValHandler"/>
    <treeStructureProvider implementation="org.jetbrains.kotlin.idea.projectView.JetProjectViewProvider"/>

    <colorSettingsPage implementation="org.jetbrains.kotlin.idea.highlighter.JetColorSettingsPage"/>
    <additionalTextAttributes scheme="Default" file="colorScheme/Default_Kotlin.xml"/>
    <additionalTextAttributes scheme="Darcula" file="colorScheme/Darcula_Kotlin.xml"/>

    <codeStyleSettingsProvider implementation="org.jetbrains.kotlin.idea.formatter.JetCodeStyleSettingsProvider"/>
    <langCodeStyleSettingsProvider implementation="org.jetbrains.kotlin.idea.formatter.JetLanguageCodeStyleSettingsProvider"/>

    <projectConfigurable instance="org.jetbrains.kotlin.idea.compiler.configuration.KotlinCompilerConfigurableTab"
                         id="project.kotlinCompiler"
                         displayName="Kotlin Compiler"
                         parentId="project.propCompiler"/>

    <qualifiedNameProvider implementation="org.jetbrains.kotlin.idea.actions.KotlinQualifiedNameProvider"/>

    <codeInsight.parameterInfo language="jet" implementationClass="org.jetbrains.kotlin.idea.parameterInfo.JetFunctionParameterInfoHandler"/>

    <codeInsight.gotoSuper language="jet" implementationClass="org.jetbrains.kotlin.idea.codeInsight.GotoSuperActionHandler"/>
    <typeDeclarationProvider implementation="org.jetbrains.kotlin.idea.codeInsight.JetTypeDeclarationProvider"/>

    <completion.contributor language="jet"
                            id="JetCompletionContributor"
                            order="first"
                            implementationClass="org.jetbrains.kotlin.idea.completion.KotlinCompletionContributor"/>
    <completion.contributor language="jet"
                            implementationClass="org.jetbrains.kotlin.idea.kdoc.KDocCompletionContributor"/>

    <completion.confidence language="jet" implementationClass="com.intellij.codeInsight.completion.UnfocusedNameIdentifier"/>
    <completion.confidence language="jet"
                           implementationClass="org.jetbrains.kotlin.idea.completion.confidence.UnfocusedPossibleFunctionParameter"/>
    <completion.confidence language="jet" implementationClass="com.intellij.codeInsight.completion.AlwaysFocusLookup" order="last"/>

    <lookup.charFilter implementation="org.jetbrains.kotlin.idea.completion.KotlinCompletionCharFilter"/>

    <psi.referenceContributor language="jet" implementation="org.jetbrains.kotlin.idea.references.JetReferenceContributor"/>

    <renamePsiElementProcessor id="KotlinClass"
                               implementation="org.jetbrains.kotlin.idea.refactoring.rename.RenameJetClassProcessor"
                               order="first"/>
    <renamePsiElementProcessor implementation="org.jetbrains.kotlin.idea.refactoring.rename.RenameKotlinFunctionProcessor"
                               id="KotlinFunction"
                               order="first"/>
    <renamePsiElementProcessor implementation="org.jetbrains.kotlin.idea.refactoring.rename.RenameKotlinPropertyProcessor"
                               id="KotlinProperty"
                               order="first"/>
    <renameHandler implementation="org.jetbrains.kotlin.idea.refactoring.rename.RenameKotlinImplicitLambdaParameter"/>
    <renameHandler implementation="org.jetbrains.kotlin.idea.refactoring.rename.RenameDynamicMemberHandler"/>
    <renameHandler implementation="org.jetbrains.kotlin.idea.refactoring.rename.RenameOnSecondaryConstructorHandler"/>

    <spellchecker.support implementationClass="org.jetbrains.kotlin.idea.KotlinSpellcheckingStrategy" language="jet"/>

    <liveTemplateContext implementation="org.jetbrains.kotlin.idea.liveTemplates.JetTemplateContextType$Generic"/>
    <liveTemplateContext implementation="org.jetbrains.kotlin.idea.liveTemplates.JetTemplateContextType$TopLevel"/>
    <liveTemplateContext implementation="org.jetbrains.kotlin.idea.liveTemplates.JetTemplateContextType$Statement"/>
    <liveTemplateContext implementation="org.jetbrains.kotlin.idea.liveTemplates.JetTemplateContextType$Class"/>
    <liveTemplateContext implementation="org.jetbrains.kotlin.idea.liveTemplates.JetTemplateContextType$Expression"/>
    <liveTemplateContext implementation="org.jetbrains.kotlin.idea.liveTemplates.JetTemplateContextType$Comment"/>
    <defaultLiveTemplatesProvider implementation="org.jetbrains.kotlin.idea.liveTemplates.JetLiveTemplatesProvider"/>
    <liveTemplateMacro implementation="org.jetbrains.kotlin.idea.liveTemplates.macro.JetAnyVariableMacro"/>
    <liveTemplateMacro implementation="org.jetbrains.kotlin.idea.liveTemplates.macro.JetFunctionParametersMacro"/>
    <liveTemplateMacro implementation="org.jetbrains.kotlin.idea.liveTemplates.macro.JetAnonymousSuperMacro"/>
    <liveTemplateMacro implementation="org.jetbrains.kotlin.idea.liveTemplates.macro.JetIterableVariableMacro"/>
    <liveTemplateMacro implementation="org.jetbrains.kotlin.idea.liveTemplates.macro.JetSuggestVariableNameMacro"/>
    <liveTemplateOptionalProcessor implementation="org.jetbrains.kotlin.idea.liveTemplates.KotlinShortenFQNamesProcessor"/>

    <annotator language="jet" implementationClass="org.jetbrains.kotlin.idea.highlighter.JetPsiCheckerAndHighlightingUpdater"/>
    <highlightRangeExtension implementation="org.jetbrains.kotlin.idea.highlighter.JetPsiChecker"/>

    <annotator language="jet" implementationClass="org.jetbrains.kotlin.idea.highlighter.DebugInfoAnnotator"/>
    <annotator language="jet" implementationClass="org.jetbrains.kotlin.idea.highlighter.DuplicateJvmSignatureAnnotator"/>
    <problemHighlightFilter implementation="org.jetbrains.kotlin.idea.highlighter.KotlinProblemHighlightFilter"/>

    <extendWordSelectionHandler implementation="org.jetbrains.kotlin.idea.editor.wordSelection.KotlinStatementGroupSelectioner"/>
    <extendWordSelectionHandler implementation="org.jetbrains.kotlin.idea.editor.wordSelection.KotlinCodeBlockSelectioner"/>
    <extendWordSelectionHandler implementation="org.jetbrains.kotlin.idea.editor.wordSelection.KotlinDocCommentSelectioner"/>
    <extendWordSelectionHandler implementation="org.jetbrains.kotlin.idea.editor.wordSelection.KotlinDeclarationSelectioner"/>
    <extendWordSelectionHandler implementation="org.jetbrains.kotlin.idea.editor.wordSelection.KotlinListSelectioner"/>
    <extendWordSelectionHandler implementation="org.jetbrains.kotlin.idea.editor.wordSelection.KotlinStringLiteralSelectioner"/>
    <basicWordSelectionFilter implementation="org.jetbrains.kotlin.idea.editor.wordSelection.KotlinWordSelectionFilter"/>

    <typedHandler implementation="org.jetbrains.kotlin.idea.editor.KotlinTypedHandler"/>
    <enterHandlerDelegate implementation="org.jetbrains.kotlin.idea.editor.KotlinEnterHandler"
                          id="KotlinEnterHandler" order="before EnterBetweenBracesHandler"/>
    <lang.smartEnterProcessor language="jet" implementationClass="org.jetbrains.kotlin.idea.editor.KotlinSmartEnterHandler"/>
    <backspaceHandlerDelegate implementation="org.jetbrains.kotlin.idea.editor.KotlinBackspaceHandler"/>

    <copyPastePostProcessor implementation="org.jetbrains.kotlin.idea.conversion.copy.ConvertJavaCopyPastePostProcessor"/>
    <copyPastePostProcessor implementation="org.jetbrains.kotlin.idea.codeInsight.KotlinCopyPasteReferenceProcessor"/>

    <lang.documentationProvider language="JAVA" implementationClass="org.jetbrains.kotlin.idea.JetQuickDocumentationProvider" order="first"/>
    <documentationProvider implementation="org.jetbrains.kotlin.idea.JetQuickDocumentationProvider"/>
    <configurationType implementation="org.jetbrains.kotlin.idea.run.JetRunConfigurationType"/>
    <configurationType implementation="org.jetbrains.kotlin.idea.k2jsrun.K2JSRunConfigurationType"/>
    <programRunner implementation="org.jetbrains.kotlin.idea.k2jsrun.K2JSBrowserProgramRunner"/>
    <configurationProducer implementation="org.jetbrains.kotlin.idea.run.JetRunConfigurationProducer"/>
    <codeInsight.lineMarkerProvider language="jet" implementationClass="org.jetbrains.kotlin.idea.highlighter.JetLineMarkerProvider"/>
    <codeInsight.lineMarkerProvider language="JAVA"
                                    implementationClass="org.jetbrains.kotlin.idea.ktSignature.KotlinSignatureInJavaMarkerProvider"/>
    <iconProvider implementation="org.jetbrains.kotlin.idea.JetIconProvider"/>
    <itemPresentationProvider implementationClass="org.jetbrains.kotlin.idea.presentation.JetFunctionPresenter"
                              forClass="org.jetbrains.kotlin.psi.JetNamedFunction"/>
    <itemPresentationProvider implementationClass="org.jetbrains.kotlin.idea.presentation.JetClassPresenter"
                              forClass="org.jetbrains.kotlin.psi.JetClass"/>
    <itemPresentationProvider implementationClass="org.jetbrains.kotlin.idea.presentation.JetObjectPresenter"
                              forClass="org.jetbrains.kotlin.psi.JetObjectDeclaration"/>
    <itemPresentationProvider implementationClass="org.jetbrains.kotlin.idea.presentation.JetPropertyPresenter"
                              forClass="org.jetbrains.kotlin.psi.JetProperty"/>
    <itemPresentationProvider implementationClass="org.jetbrains.kotlin.idea.presentation.JetParameterPresenter"
                              forClass="org.jetbrains.kotlin.psi.JetParameter"/>
    <gotoTargetRendererProvider id="JetGotoTargetRenderProvider" implementation="org.jetbrains.kotlin.idea.JetGotoTargetRenderProvider"
                                order="first"/>
    <elementDescriptionProvider implementation="org.jetbrains.kotlin.idea.findUsages.JetElementDescriptionProvider" order="first"/>
    <findUsagesHandlerFactory implementation="org.jetbrains.kotlin.idea.findUsages.KotlinFindUsagesHandlerFactory"/>
    <usageTypeProvider implementation="org.jetbrains.kotlin.idea.findUsages.JetUsageTypeProvider"/>
    <refactoring.safeDeleteProcessor
        id="kotlinProcessor"
        implementation="org.jetbrains.kotlin.idea.refactoring.safeDelete.KotlinSafeDeleteProcessor"
        order="before javaProcessor"/>
    <refactoring.safeDelete.JavaSafeDeleteDelegate
        id="kotlinJavaSafeDeleteDelegate"
        language="jet"
        implementationClass="org.jetbrains.kotlin.idea.refactoring.safeDelete.KotlinJavaSafeDeleteDelegate"/>
    <debugger.jvmSmartStepIntoHandler implementation="org.jetbrains.kotlin.idea.debugger.KotlinSmartStepIntoHandler"/>
    <debugger.positionManagerFactory implementation="org.jetbrains.kotlin.idea.debugger.JetPositionManagerFactory"/>
    <debugger.codeFragmentFactory implementation="org.jetbrains.kotlin.idea.debugger.evaluate.KotlinCodeFragmentFactory"/>
    <debuggerEditorTextProvider language="jet" implementationClass="org.jetbrains.kotlin.idea.debugger.KotlinEditorTextProvider"/>
    <debuggerClassFilterProvider implementation="org.jetbrains.kotlin.idea.debugger.filter.KotlinDebuggerInternalClassesFilterProvider"/>
    <debugger.nodeRenderer implementation="org.jetbrains.kotlin.idea.debugger.render.KotlinClassWithDelegatedPropertyRenderer"/>
    <debugger.sourcePositionProvider implementation="org.jetbrains.kotlin.idea.debugger.KotlinSourcePositionProvider"/>
    <debugger.frameExtraVarsProvider implementation="org.jetbrains.kotlin.idea.debugger.KotlinFrameExtraVariablesProvider"/>
    <debugger.extraSteppingFilter implementation="org.jetbrains.kotlin.idea.ExtraSteppingFilter"/>
    <xdebugger.settings implementation="org.jetbrains.kotlin.idea.debugger.KotlinDebuggerSettings"/>

    <codeInsight.implementMethod language="jet" implementationClass="org.jetbrains.kotlin.idea.codeInsight.ImplementMethodsHandler"/>
    <codeInsight.overrideMethod language="jet" implementationClass="org.jetbrains.kotlin.idea.codeInsight.OverrideMethodsHandler"/>

    <framework.type implementation="org.jetbrains.kotlin.idea.framework.JavaFrameworkType"/>
    <framework.type implementation="org.jetbrains.kotlin.idea.framework.JSFrameworkType"/>
    <projectTemplatesFactory implementation="org.jetbrains.kotlin.idea.framework.KotlinTemplatesFactory" />

    <library.presentationProvider implementation="org.jetbrains.kotlin.idea.framework.JavaRuntimePresentationProvider"/>
    <library.presentationProvider implementation="org.jetbrains.kotlin.idea.framework.JSLibraryStdPresentationProvider"/>
    <library.presentationProvider implementation="org.jetbrains.kotlin.idea.framework.JsHeaderLibraryPresentationProvider"/>

    <typeHierarchyProvider language="jet" implementationClass="org.jetbrains.kotlin.idea.hierarchy.KotlinTypeHierarchyProvider"/>
    <callHierarchyProvider
        language="jet"
        implementationClass="org.jetbrains.kotlin.idea.hierarchy.calls.KotlinCallHierarchyProvider" />
    <callHierarchyProvider
        language="JAVA"
        implementationClass="org.jetbrains.kotlin.idea.hierarchy.calls.KotlinCallHierarchyProvider"
        order="first" />
    <methodHierarchyProvider
        language="jet"
        implementationClass="org.jetbrains.kotlin.idea.hierarchy.overrides.KotlinOverrideHierarchyProvider" />

    <java.elementFinder implementation="org.jetbrains.kotlin.asJava.JavaElementFinder"/>
    <java.shortNamesCache implementation="org.jetbrains.kotlin.idea.caches.JetShortNamesCache"/>

    <stubElementTypeHolder class="org.jetbrains.kotlin.psi.stubs.elements.JetStubElementTypes"/>
    <stubIndex implementation="org.jetbrains.kotlin.idea.stubindex.JetExactPackagesIndex"/>
    <stubIndex implementation="org.jetbrains.kotlin.idea.stubindex.JetTopLevelClassByPackageIndex"/>
    <stubIndex implementation="org.jetbrains.kotlin.idea.stubindex.JetTopLevelFunctionByPackageIndex"/>
    <stubIndex implementation="org.jetbrains.kotlin.idea.stubindex.JetTopLevelPropertyByPackageIndex"/>
    <stubIndex implementation="org.jetbrains.kotlin.idea.stubindex.JetClassShortNameIndex"/>
    <stubIndex implementation="org.jetbrains.kotlin.idea.stubindex.JetFullClassNameIndex"/>
    <stubIndex implementation="org.jetbrains.kotlin.idea.stubindex.JetPropertyShortNameIndex"/>
    <stubIndex implementation="org.jetbrains.kotlin.idea.stubindex.JetFunctionShortNameIndex"/>
    <stubIndex implementation="org.jetbrains.kotlin.idea.stubindex.JetSuperClassIndex"/>
    <stubIndex implementation="org.jetbrains.kotlin.idea.stubindex.JetTopLevelFunctionFqnNameIndex"/>
    <stubIndex implementation="org.jetbrains.kotlin.idea.stubindex.JetTopLevelPropertyFqnNameIndex"/>
    <stubIndex implementation="org.jetbrains.kotlin.idea.stubindex.JetAnnotationsIndex"/>
    <stubIndex implementation="org.jetbrains.kotlin.idea.stubindex.JetProbablyNothingFunctionShortNameIndex"/>
    <stubIndex implementation="org.jetbrains.kotlin.idea.stubindex.JetProbablyNothingPropertyShortNameIndex"/>

    <psi.classFileDecompiler implementation="org.jetbrains.kotlin.idea.decompiler.JetClassFileDecompiler"/>
    <psi.classFileDecompiler implementation="org.jetbrains.kotlin.idea.decompiler.KotlinJavascriptMetaFileDecompiler"/>
    
    <fileBasedIndex implementation="org.jetbrains.kotlin.idea.versions.KotlinAbiVersionIndex"/>
    <fileBasedIndex implementation="org.jetbrains.kotlin.idea.vfilefinder.KotlinClassFileIndex"/>

    <editorNotificationProvider implementation="org.jetbrains.kotlin.idea.versions.UnsupportedAbiVersionNotificationPanelProvider"/>
    <editorNotificationProvider implementation="org.jetbrains.kotlin.idea.highlighter.ErrorDuringFileAnalyzeNotificationProvider"/>

    <psi.treeChangePreprocessor implementation="org.jetbrains.kotlin.asJava.KotlinCodeBlockModificationListener"/>

    <referencesSearch implementation="org.jetbrains.kotlin.idea.search.ideaExtensions.KotlinReferencesSearcher"/>
    <directClassInheritorsSearch implementation="org.jetbrains.kotlin.idea.search.ideaExtensions.KotlinDirectInheritorsSearcher"/>
    <definitionsScopedSearch implementation="org.jetbrains.kotlin.idea.search.ideaExtensions.KotlinDefinitionsSearcher"/>
    <annotatedElementsSearch implementation="org.jetbrains.kotlin.idea.search.ideaExtensions.KotlinAnnotatedElementsSearcher"/>
    <methodReferencesSearch implementation="org.jetbrains.kotlin.idea.search.ideaExtensions.KotlinLightPropertyAccessorsReferenceSearcher"/>

    <exceptionFilter implementation="org.jetbrains.kotlin.idea.filters.JetExceptionFilterFactory" order="first"/>

    <toolWindow id="Kotlin Bytecode"
                factoryClass="org.jetbrains.kotlin.idea.internal.KotlinBytecodeToolWindow$Factory"
                anchor="right"
                icon="/org/jetbrains/kotlin/idea/icons/kotlin13.png"
                canCloseContents="true"
        />

    <applicationService serviceInterface="org.jetbrains.kotlin.idea.editor.JetEditorOptions"
                        serviceImplementation="org.jetbrains.kotlin.idea.editor.JetEditorOptions"/>
    <editorAppearanceConfigurable instance="org.jetbrains.kotlin.idea.editor.JetSettingEditorConfigurable"/>

    <statementUpDownMover id="jetExpression"
                          implementation="org.jetbrains.kotlin.idea.codeInsight.upDownMover.JetExpressionMover"
                          order="before declaration" />

    <statementUpDownMover id="jetDeclaration"
                          implementation="org.jetbrains.kotlin.idea.codeInsight.upDownMover.JetDeclarationMover"
                          order="before jetExpression" />

    <joinLinesHandler implementation="org.jetbrains.kotlin.idea.joinLines.JoinDeclarationAndAssignmentHandler"/>
    <joinLinesHandler implementation="org.jetbrains.kotlin.idea.joinLines.JoinBlockIntoSingleStatementHandler"/>

    <targetElementEvaluator
        language="jet"
        implementationClass="org.jetbrains.kotlin.idea.search.ideaExtensions.JetTargetElementEvaluator" />

    <intentionAction>
      <className>org.jetbrains.kotlin.idea.intentions.SpecifyTypeExplicitlyAction</className>
      <category>Kotlin</category>
    </intentionAction>

    <intentionAction>
      <className>org.jetbrains.kotlin.idea.intentions.ConvertToExpressionBodyAction</className>
      <category>Kotlin</category>
    </intentionAction>

    <intentionAction>
      <className>org.jetbrains.kotlin.idea.intentions.ConvertToBlockBodyAction</className>
      <category>Kotlin</category>
    </intentionAction>

    <intentionAction>
      <className>org.jetbrains.kotlin.idea.ktSignature.KotlinSignatureAnnotationIntention</className>
      <category>Kotlin</category>
    </intentionAction>

    <intentionAction>
      <className>org.jetbrains.kotlin.idea.intentions.branchedTransformations.intentions.FoldIfToAssignmentIntention</className>
      <category>Kotlin</category>
    </intentionAction>

    <intentionAction>
      <className>org.jetbrains.kotlin.idea.intentions.attributeCallReplacements.ReplaceGetIntention</className>
      <category>Kotlin</category>
    </intentionAction>

    <intentionAction>
      <className>org.jetbrains.kotlin.idea.intentions.attributeCallReplacements.ReplaceContainsIntention</className>
      <category>Kotlin</category>
    </intentionAction>

    <intentionAction>
      <className>org.jetbrains.kotlin.idea.intentions.attributeCallReplacements.ReplaceInvokeIntention</className>
      <category>Kotlin</category>
    </intentionAction>

    <intentionAction>
      <className>org.jetbrains.kotlin.idea.intentions.attributeCallReplacements.ReplaceUnaryPrefixIntention</className>
      <category>Kotlin</category>
    </intentionAction>

    <intentionAction>
      <className>org.jetbrains.kotlin.idea.intentions.attributeCallReplacements.ReplaceBinaryInfixIntention</className>
      <category>Kotlin</category>
    </intentionAction>

    <intentionAction>
      <className>org.jetbrains.kotlin.idea.intentions.branchedTransformations.intentions.FoldIfToReturnAsymmetricallyIntention</className>
      <category>Kotlin</category>
    </intentionAction>

    <intentionAction>
      <className>org.jetbrains.kotlin.idea.intentions.branchedTransformations.intentions.FoldIfToReturnIntention</className>
      <category>Kotlin</category>
    </intentionAction>

    <intentionAction>
      <className>org.jetbrains.kotlin.idea.intentions.branchedTransformations.intentions.FoldWhenToAssignmentIntention</className>
      <category>Kotlin</category>
    </intentionAction>

    <intentionAction>
      <className>org.jetbrains.kotlin.idea.intentions.branchedTransformations.intentions.FoldWhenToReturnIntention</className>
      <category>Kotlin</category>
    </intentionAction>

    <intentionAction>
      <className>org.jetbrains.kotlin.idea.intentions.branchedTransformations.intentions.UnfoldAssignmentToIfIntention</className>
      <category>Kotlin</category>
    </intentionAction>

    <intentionAction>
      <className>org.jetbrains.kotlin.idea.intentions.branchedTransformations.intentions.UnfoldPropertyToIfIntention</className>
      <category>Kotlin</category>
    </intentionAction>

    <intentionAction>
      <className>org.jetbrains.kotlin.idea.intentions.branchedTransformations.intentions.UnfoldAssignmentToWhenIntention</className>
      <category>Kotlin</category>
    </intentionAction>

    <intentionAction>
      <className>org.jetbrains.kotlin.idea.intentions.branchedTransformations.intentions.UnfoldPropertyToWhenIntention</className>
      <category>Kotlin</category>
    </intentionAction>

    <intentionAction>
      <className>org.jetbrains.kotlin.idea.intentions.branchedTransformations.intentions.UnfoldReturnToIfIntention</className>
      <category>Kotlin</category>
    </intentionAction>

    <intentionAction>
      <className>org.jetbrains.kotlin.idea.intentions.branchedTransformations.intentions.UnfoldReturnToWhenIntention</className>
      <category>Kotlin</category>
    </intentionAction>

    <intentionAction>
      <className>org.jetbrains.kotlin.idea.intentions.branchedTransformations.intentions.DoubleBangToIfThenIntention</className>
      <category>Kotlin</category>
    </intentionAction>

    <intentionAction>
      <className>org.jetbrains.kotlin.idea.intentions.branchedTransformations.intentions.IfThenToDoubleBangIntention</className>
      <category>Kotlin</category>
    </intentionAction>

    <intentionAction>
      <className>org.jetbrains.kotlin.idea.intentions.branchedTransformations.intentions.ElvisToIfThenIntention</className>
      <category>Kotlin</category>
    </intentionAction>

    <intentionAction>
      <className>org.jetbrains.kotlin.idea.intentions.branchedTransformations.intentions.IfThenToElvisIntention</className>
      <category>Kotlin</category>
    </intentionAction>

    <intentionAction>
      <className>org.jetbrains.kotlin.idea.intentions.branchedTransformations.intentions.SafeAccessToIfThenIntention</className>
      <category>Kotlin</category>
    </intentionAction>

    <intentionAction>
      <className>org.jetbrains.kotlin.idea.intentions.branchedTransformations.intentions.IfThenToSafeAccessIntention</className>
      <category>Kotlin</category>
    </intentionAction>

    <intentionAction>
      <className>org.jetbrains.kotlin.idea.intentions.branchedTransformations.intentions.IfToWhenIntention</className>
      <category>Kotlin</category>
    </intentionAction>

    <intentionAction>
      <className>org.jetbrains.kotlin.idea.intentions.branchedTransformations.intentions.WhenToIfIntention</className>
      <category>Kotlin</category>
    </intentionAction>

    <intentionAction>
      <className>org.jetbrains.kotlin.idea.intentions.branchedTransformations.intentions.FlattenWhenIntention</className>
      <category>Kotlin</category>
    </intentionAction>

    <intentionAction>
      <className>org.jetbrains.kotlin.idea.intentions.branchedTransformations.intentions.IntroduceWhenSubjectIntention</className>
      <category>Kotlin</category>
    </intentionAction>

    <intentionAction>
      <className>org.jetbrains.kotlin.idea.intentions.branchedTransformations.intentions.EliminateWhenSubjectIntention</className>
      <category>Kotlin</category>
    </intentionAction>

    <intentionAction>
      <className>org.jetbrains.kotlin.idea.intentions.branchedTransformations.intentions.MergeWhenIntention</className>
      <category>Kotlin</category>
    </intentionAction>

    <intentionAction>
      <className>org.jetbrains.kotlin.idea.intentions.SimplifyNegatedBinaryExpressionIntention</className>
      <category>Kotlin</category>
    </intentionAction>

    <intentionAction>
      <className>org.jetbrains.kotlin.idea.intentions.RemoveUnnecessaryParenthesesIntention</className>
      <category>Kotlin</category>
    </intentionAction>

    <intentionAction>
      <className>org.jetbrains.kotlin.idea.intentions.RemoveExplicitTypeArguments</className>
      <category>Kotlin</category>
    </intentionAction>

    <intentionAction>
      <className>org.jetbrains.kotlin.idea.intentions.RemoveCurlyBracesFromTemplateIntention</className>
      <category>Kotlin</category>
    </intentionAction>

    <intentionAction>
      <className>org.jetbrains.kotlin.idea.intentions.InsertCurlyBracesToTemplateIntention</className>
      <category>Kotlin</category>
    </intentionAction>

    <intentionAction>
      <className>org.jetbrains.kotlin.idea.intentions.MoveLambdaInsideParenthesesIntention</className>
      <category>Kotlin</category>
    </intentionAction>

    <intentionAction>
      <className>org.jetbrains.kotlin.idea.intentions.InsertExplicitTypeArguments</className>
      <category>Kotlin</category>
    </intentionAction>

    <intentionAction>
      <className>org.jetbrains.kotlin.idea.intentions.MoveLambdaOutsideParenthesesIntention</className>
      <category>Kotlin</category>
    </intentionAction>

    <intentionAction>
      <className>org.jetbrains.kotlin.idea.intentions.declarations.SplitPropertyDeclarationIntention</className>
      <category>Kotlin</category>
    </intentionAction>

    <intentionAction>
      <className>org.jetbrains.kotlin.idea.intentions.declarations.ConvertMemberToExtension</className>
      <category>Kotlin</category>
    </intentionAction>

    <intentionAction>
      <className>org.jetbrains.kotlin.idea.intentions.ReconstructTypeInCastOrIsAction</className>
      <category>Kotlin</category>
    </intentionAction>

    <intentionAction>
      <className>org.jetbrains.kotlin.idea.intentions.ReplaceWithDotQualifiedMethodCallIntention</className>
      <category>Kotlin</category>
    </intentionAction>

    <intentionAction>
      <className>org.jetbrains.kotlin.idea.intentions.ReplaceWithInfixFunctionCallIntention</className>
      <category>Kotlin</category>
    </intentionAction>

    <intentionAction>
      <className>org.jetbrains.kotlin.idea.intentions.ReplaceExplicitFunctionLiteralParamWithItIntention</className>
      <category>Kotlin</category>
    </intentionAction>

    <intentionAction>
      <className>org.jetbrains.kotlin.idea.intentions.ReplaceItWithExplicitFunctionLiteralParamIntention</className>
      <category>Kotlin</category>
    </intentionAction>

    <intentionAction>
      <className>org.jetbrains.kotlin.idea.intentions.RemoveBracesIntention</className>
      <category>Kotlin</category>
    </intentionAction>

    <intentionAction>
      <className>org.jetbrains.kotlin.idea.intentions.AddBracesIntention</className>
      <category>Kotlin</category>
    </intentionAction>

    <intentionAction>
      <className>org.jetbrains.kotlin.idea.intentions.ConvertNegatedBooleanSequenceIntention</className>
      <category>Kotlin</category>
    </intentionAction>

    <intentionAction>
      <className>org.jetbrains.kotlin.idea.intentions.ConvertNegatedExpressionWithDemorgansLawIntention</className>
      <category>Kotlin</category>
    </intentionAction>

    <intentionAction>
      <className>org.jetbrains.kotlin.idea.intentions.SimplifyBooleanWithConstantsIntention</className>
      <category>Kotlin</category>
    </intentionAction>

    <intentionAction>
      <className>org.jetbrains.kotlin.idea.intentions.SwapBinaryExpression</className>
      <category>Kotlin</category>
    </intentionAction>

    <intentionAction>
      <className>org.jetbrains.kotlin.idea.intentions.SplitIfIntention</className>
      <category>Kotlin</category>
    </intentionAction>

    <intentionAction>
      <className>org.jetbrains.kotlin.idea.intentions.ReplaceWithOperatorAssignIntention</className>
      <category>Kotlin</category>
    </intentionAction>

    <intentionAction>
      <className>org.jetbrains.kotlin.idea.intentions.ReplaceWithTraditionalAssignmentIntention</className>
      <category>Kotlin</category>
    </intentionAction>

    <intentionAction>
      <className>org.jetbrains.kotlin.idea.intentions.ConvertAssertToIfWithThrowIntention</className>
      <category>Kotlin</category>
    </intentionAction>

    <intentionAction>
      <className>org.jetbrains.kotlin.idea.intentions.ConvertIfWithThrowToAssertIntention</className>
      <category>Kotlin</category>
    </intentionAction>

    <intentionAction>
      <className>org.jetbrains.kotlin.idea.intentions.MakeTypeExplicitInLambdaIntention</className>
      <category>Kotlin</category>
    </intentionAction>

    <intentionAction>
      <className>org.jetbrains.kotlin.idea.intentions.MakeTypeImplicitInLambdaIntention</className>
      <category>Kotlin</category>
    </intentionAction>

    <intentionAction>
      <className>org.jetbrains.kotlin.idea.intentions.ConvertToForEachLoopIntention</className>
      <category>Kotlin</category>
    </intentionAction>

    <intentionAction>
      <className>org.jetbrains.kotlin.idea.intentions.ConvertToForEachFunctionCallIntention</className>
      <category>Kotlin</category>
    </intentionAction>

    <intentionAction>
      <className>org.jetbrains.kotlin.idea.intentions.ConvertToStringTemplateIntention</className>
      <category>Kotlin</category>
    </intentionAction>

    <intentionAction>
      <className>org.jetbrains.kotlin.idea.intentions.OperatorToFunctionIntention</className>
      <category>Kotlin</category>
    </intentionAction>

    <intentionAction>
      <className>org.jetbrains.kotlin.idea.intentions.ConvertToConcatenatedStringIntention</className>
      <category>Kotlin</category>
    </intentionAction>

    <intentionAction>
        <className>org.jetbrains.kotlin.idea.intentions.ConvertFunctionToPropertyIntention</className>
        <category>Kotlin</category>
    </intentionAction>

    <intentionAction>
        <className>org.jetbrains.kotlin.idea.intentions.ConvertPropertyToFunctionIntention</className>
        <category>Kotlin</category>
    </intentionAction>

    <intentionAction>
      <className>org.jetbrains.kotlin.idea.intentions.ConvertReceiverToParameterIntention</className>
      <category>Kotlin</category>
    </intentionAction>

    <intentionAction>
      <className>org.jetbrains.kotlin.idea.intentions.ConvertParameterToReceiverIntention</className>
      <category>Kotlin</category>
    </intentionAction>

    <localInspection implementationClass="org.jetbrains.kotlin.idea.inspections.ExplicitGetInspection"
        displayName="Explicit 'get'"
        groupName="Kotlin"
        enabledByDefault="false"
        level="WEAK WARNING"
        />

    <localInspection implementationClass="org.jetbrains.kotlin.idea.inspections.IfThenToElvisInspection"
        displayName="If-Then foldable to '?:'"
        groupName="Kotlin"
        enabledByDefault="true"
        level="WEAK WARNING"
        />

    <localInspection implementationClass="org.jetbrains.kotlin.idea.inspections.IfThenToSafeAccessInspection"
        displayName="If-Then foldable to '?.'"
        groupName="Kotlin"
        enabledByDefault="true"
        level="WEAK WARNING"
        />

    <localInspection implementationClass="org.jetbrains.kotlin.idea.inspections.RemoveExplicitTypeArgsInspection"
        displayName="Type arguments are unnecessary"
        groupName="Kotlin"
        enabledByDefault="true"
        level="WEAK WARNING"
        />

    <localInspection implementationClass="org.jetbrains.kotlin.idea.inspections.SimplifyBinaryNegationInspection"
        displayName="Simplify Negated Binary Expression"
        groupName="Kotlin"
        enabledByDefault="true"
        level="WARNING"
        />

    <localInspection implementationClass="org.jetbrains.kotlin.idea.inspections.UnusedSymbolInspection"
        displayName="Unused Symbol"
        groupName="Kotlin"
        enabledByDefault="true"
        level="WARNING"
        />

    <localInspection implementationClass="org.jetbrains.kotlin.idea.kdoc.KDocUnresolvedReferenceInspection"
        displayName="Unresolved reference in KDoc"
        groupName="Kotlin"
        enabledByDefault="true"
        level="WARNING"
        />

    <localInspection implementationClass="org.jetbrains.kotlin.idea.inspections.ReflectionNotFoundInspection"
        displayName="Reflection not found"
        groupName="Kotlin"
        enabledByDefault="true"
        level="WARNING"
        />
    <project.converterProvider implementation="org.jetbrains.kotlin.idea.converters.JetRunConfigurationSettingsFormatConverterProvider"/>

  </extensions>

  <xi:include href="extensions/ide.xml" xpointer="xpointer(/idea-plugin/*)"/>

  <extensionPoints>
    <xi:include href="extensions/common.xml" xpointer="xpointer(/idea-plugin/extensionPoints/*)"/>
  </extensionPoints>

  <extensions defaultExtensionNs="org.jetbrains.kotlin">
      <xi:include href="extensions/kotlin2jvm.xml" xpointer="xpointer(/idea-plugin/extensions/*)"/>
      <xi:include href="extensions/kotlin2js.xml" xpointer="xpointer(/idea-plugin/extensions/*)"/>
  </extensions>

</idea-plugin><|MERGE_RESOLUTION|>--- conflicted
+++ resolved
@@ -6,12 +6,8 @@
   <version>@snapshot@</version>
   <vendor url="http://www.jetbrains.com">JetBrains s.r.o.</vendor>
 
-<<<<<<< HEAD
+  <!-- Run replicateIdeaVersions Ant task after changing the versions. -->
   <idea-version since-build="140.2683" until-build="140.9999"/>
-=======
-  <!-- Run replicateIdeaVersions Ant task after changing the versions. -->
-  <idea-version since-build="141.2" until-build="141.9999"/>
->>>>>>> a34e15e1
 
   <depends optional="true" config-file="junit.xml">JUnit</depends>
   <depends optional="true" config-file="gradle.xml">org.jetbrains.plugins.gradle</depends>
